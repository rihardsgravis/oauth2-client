/**
 * refresh_token request body
 */
export type RefreshRequest = {
  grant_type: 'refresh_token';
  refresh_token: string;

  client_id?: string;
  scope?: string;

  /**
   * The resource  the client intends to access.
   *
   * @see https://datatracker.ietf.org/doc/html/rfc8707
   */
  resource?: string | string[];
}

/**
 * client_credentials request body
 */
export type ClientCredentialsRequest = {
  grant_type: 'client_credentials';
  scope?: string;

  /**
   * The resource  the client intends to access.
   *
   * @see https://datatracker.ietf.org/doc/html/rfc8707
   */
  resource?: string | string[];

  [key: string]: string | undefined | string[];
}

/**
 * password grant_type request body
 */
export type PasswordRequest = {
  grant_type: 'password';
  username: string;
  password: string;
  scope?: string;

  /**
   * The resource  the client intends to access.
   *
   * @see https://datatracker.ietf.org/doc/html/rfc8707
   */
  resource?: string | string[];
}

export type AuthorizationCodeRequest = {
  grant_type: 'authorization_code';
  code: string;
  redirect_uri: string;
  code_verifier: string|undefined;

  /**
   * The resource  the client intends to access.
   *
   * @see https://datatracker.ietf.org/doc/html/rfc8707
   */
  resource?: string | string[];
}

/**
 * Response from the /token endpoint
 */
export type TokenResponse = {
  access_token: string;
  token_type: string;
  expires_in: number;
  refresh_token?: string;
  scope?: string;
}

type OAuth2ResponseType = 'code' | 'token';
type OAuth2GrantType = 'authorization_code' | 'implicit' | 'password' | 'client_credentials' | 'refresh_token' | 'urn:ietf:params:oauth:grant-type:jwt-bearer' | 'urn:ietf:params:oauth:grant-type:saml2-bearer';
type OAuth2AuthMethod = 'none' | 'client_secret_basic' | 'client_secret_post' | 'client_secret_jwt' | 'private_key_jwt' | 'tls_client_auth' | 'self_signed_tls_client_auth';
type OAuth2CodeChallengeMethod = 'S256' | 'plain';

export type OAuth2TokenTypeHint = 'access_token' | 'refresh_token';

/**
 * Response from /.well-known/oauth-authorization-server
 *
 * https://datatracker.ietf.org/doc/html/rfc8414
 */
export type ServerMetadataResponse = {

  /**
   * The authorization server's issuer identifier, which is a URL that uses
   * the "https" scheme and has no query or fragment.
   */
  issuer: string;

  /**
   * URL of the authorization server's authorization endpoint.
   */
  authorization_endpoint:string;

  /**
   * URL of the authorization server's token endpoint.
   */
  token_endpoint: string;

  /**
   * URL of the authorization server's JWK Set document
   */
  jwks_uri?: string;

  /**
   * URL of the authorization server's OAuth 2.0 Dynamic Client Registration
   * endpoint.
   */
  registration_endpoint?: string;

  /**
   * List of supported scopes for this server
   */
  scopes_supported?: string[];

  /**
   * List of supported response types for the authorization endpoint.
   *
   * If 'code' appears here it implies authorization_code support,
   * 'token' implies support for implicit auth.
   */
  response_types_supported: OAuth2ResponseType[];

  /**
   * JSON array containing a list of the OAuth 2.0 "response_mode"
   * values that this authorization server supports
   */
  response_modes_supported?: string[];

  /**
   * List of supported grant types by the server
   */
  grant_types_supported?: OAuth2GrantType[];

  /**
   * Supported auth methods on the token endpoint.
   */
  token_endpoint_auth_methods_supported?: OAuth2AuthMethod[];

  /**
   * JSON array containing a list of the JWS signing algorithms.
   */
  token_endpoint_auth_signing_alg_values_supported?: string[];

  /**
   * URL of a page containing human-readable information that developers might want or need to know when using the authorization server.
   */
  service_documentation?: string;

  /**
   * List of supported languages for the UI
   */
  ui_locales_supported?: string[];

  /**
   * URL that the authorization server provides to the person registering the
   * client to read about the authorization server's requirements on how the
   * client can use the data provided by the authorization server.
   */
  op_policy_uri?: string;

  /**
   * Link to terms of service
   */
  op_tos_uri?: string;

  /**
   * Url to servers revocation endpoint.
   */
  revocation_endpoint?: string;

  /**
   * Auth method that may be used on the revocation endpoint.
   */
  revocation_endpoint_auth_methods_supported?: OAuth2AuthMethod[];

  /**
   * JSON array containing a list of the JWS signing algorithms ("alg" values)
   * supported by the revocation endpoint.
   */
  revocation_endpoint_auth_signing_alg_values_supported?: string[];

  /**
   * Url to introspection endpoint
   */
  introspection_endpoint?: string;

  /**
   * List of authentication methods supported on the introspection endpoint.
   */
  introspection_endpoint_auth_methods_supported?: OAuth2AuthMethod[];

  /**
   * List of JWS signing algorithms supported on the introspection endpoint.
   */
  introspection_endpoint_auth_signing_alg_values_supported?: string[];

  /**
   * List of support PCKE code challenge methods.
   */
  code_challenge_methods_supported?: OAuth2CodeChallengeMethod[];

}

export type IntrospectionRequest = {
  token: string;
  token_type_hint?: OAuth2TokenTypeHint;
};


export type IntrospectionResponse = {

  /**
   * Whether or not the token is still active.
   */
  active: boolean;

  /**
   * Space-separated list of scopes.
   */
  scope?: string;

  /**
   * client_id that requested the token.
   */
  client_id?: string;

  /**
   * Human-readable string of the resource-owner that requested the token.
   */
  username?: string;

  /**
   * Type of token
   */
  token_type?: string;

  /**
   * Unix timestamp of when this token expires.
   */
  exp?: number;

  /**
   * Unix timestamp of when the token was issued.
   */
  iat?: number;

  /**
   * Unix timestamp indicating when the token should not be used before.
   */
  nbf?: number;

  /**
   * Subject of the token. Usually a machine-readable identifier of the
   * resource owner/user.
   */
  sub?: string;

  /**
   * String representing the audience of the token.
   */
  aud?: string;

  /**
   * Issuer of the token.
   */
  iss?: string;

  /**
   * String identifier of the token.
   */
  jti?: string;

}

<<<<<<< HEAD
export type RevocationRequest = {
  token: string;
  token_type_hint?: OAuth2TokenTypeHint;
}

export type RevocationResponse = Record<string, never>;
=======
export type OAuth2ErrorCode =
  | 'invalid_request'
  | 'invalid_client'
  | 'invalid_grant'
  | 'unauthorized_client'
  | 'unsupported_grant_type'
  | 'invalid_scope'

  /**
   * RFC 8707
   */
  | 'invalid_target';
>>>>>>> a7610251
<|MERGE_RESOLUTION|>--- conflicted
+++ resolved
@@ -281,14 +281,16 @@
 
 }
 
-<<<<<<< HEAD
+/**
+ * Revocaton request.
+ *
+ * https://datatracker.ietf.org/doc/html/rfc7009#section-2.1
+ */
 export type RevocationRequest = {
   token: string;
   token_type_hint?: OAuth2TokenTypeHint;
 }
 
-export type RevocationResponse = Record<string, never>;
-=======
 export type OAuth2ErrorCode =
   | 'invalid_request'
   | 'invalid_client'
@@ -300,5 +302,4 @@
   /**
    * RFC 8707
    */
-  | 'invalid_target';
->>>>>>> a7610251
+  | 'invalid_target';