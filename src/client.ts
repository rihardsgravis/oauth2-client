--- conflicted
+++ resolved
@@ -123,10 +123,6 @@
   /**
    * Retrieves an OAuth2 token using the client_credentials grant.
    */
-<<<<<<< HEAD
-  async clientCredentials(params?: { scope?: string[] }): Promise<OAuth2Token> {
-
-=======
   async clientCredentials(params?: { scope?: string[]; extraParams?: Record<string, string> }): Promise<OAuth2Token> {
 
     const disallowed = ['client_id', 'client_secret', 'grant_type', 'scope'];
@@ -135,7 +131,6 @@
       throw new Error(`The following extraParams are disallowed: '${disallowed.join("', '")}'`);
     }
 
->>>>>>> 24a52493
     const body: ClientCredentialsRequest = {
       grant_type: 'client_credentials',
       scope: params?.scope?.join(' '),
